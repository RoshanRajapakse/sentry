--- conflicted
+++ resolved
@@ -843,8 +843,8 @@
             commit_max_batch_time=commit_max_batch_time,
         )
 
-<<<<<<< HEAD
-    create_topics([topic])
+    cluster_name: str = settings.KAFKA_TOPICS[topic]["cluster"]
+    create_topics(cluster_name, [topic])
     kafka_config = get_config(topic, group_id, auto_offset_reset)
     kafka_config.update(
         {
@@ -852,11 +852,7 @@
             "queued.max.messages.kbytes": queued_max_messages_kbytes,
         }
     )
-=======
-    cluster_name: str = settings.KAFKA_TOPICS[topic]["cluster"]
-    create_topics(cluster_name, [topic])
-
->>>>>>> 570d0497
+
     return StreamProcessor(
         KafkaConsumer(kafka_config),
         Topic(topic),
