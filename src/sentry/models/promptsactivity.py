--- conflicted
+++ resolved
@@ -2,18 +2,14 @@
 from django.db import models
 from django.utils import timezone
 
-<<<<<<< HEAD
 from sentry.db.models import (
-    BoundedPositiveIntegerField,
+    BoundedBigIntegerField,
     FlexibleForeignKey,
     JSONField,
     Model,
     customer_silo_model,
     sane_repr,
 )
-=======
-from sentry.db.models import BoundedBigIntegerField, FlexibleForeignKey, JSONField, Model, sane_repr
->>>>>>> f6429473
 
 
 @customer_silo_model
