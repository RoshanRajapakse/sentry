--- conflicted
+++ resolved
@@ -98,9 +98,6 @@
         if request.user.id == member.user_id:
             return True
 
-<<<<<<< HEAD
-        return can_admin_team(request.access, team)
-=======
         if self._can_admin_team(request, team):
             return True
 
@@ -126,7 +123,6 @@
             return True
 
         return False
->>>>>>> 7edf54e7
 
     def _create_access_request(
         self, request: Request, team: Team, member: OrganizationMember
