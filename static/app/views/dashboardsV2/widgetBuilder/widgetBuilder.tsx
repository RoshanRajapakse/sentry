import {useEffect, useState} from 'react';
import {RouteComponentProps} from 'react-router';
import styled from '@emotion/styled';
import cloneDeep from 'lodash/cloneDeep';
import isEmpty from 'lodash/isEmpty';
import omit from 'lodash/omit';
import set from 'lodash/set';

import {validateWidget} from 'sentry/actionCreators/dashboards';
import {addErrorMessage, addSuccessMessage} from 'sentry/actionCreators/indicator';
import {generateOrderOptions} from 'sentry/components/dashboards/widgetQueriesForm';
import * as Layout from 'sentry/components/layouts/thirds';
import List from 'sentry/components/list';
import LoadingError from 'sentry/components/loadingError';
import PageFiltersContainer from 'sentry/components/organizations/pageFilters/container';
import SentryDocumentTitle from 'sentry/components/sentryDocumentTitle';
import {t} from 'sentry/locale';
import {PageContent} from 'sentry/styles/organization';
import space from 'sentry/styles/space';
import {
  DateString,
  Organization,
  PageFilters,
  SelectValue,
  TagCollection,
} from 'sentry/types';
import {defined} from 'sentry/utils';
import trackAdvancedAnalyticsEvent from 'sentry/utils/analytics/trackAdvancedAnalyticsEvent';
import {
  explodeField,
  generateFieldAsString,
  getAggregateAlias,
  getColumnsAndAggregatesAsStrings,
  QueryFieldValue,
} from 'sentry/utils/discover/fields';
import handleXhrErrorResponse from 'sentry/utils/handleXhrErrorResponse';
import {MeasurementCollection} from 'sentry/utils/measurements/measurements';
import {SessionMetric} from 'sentry/utils/metrics/fields';
import {SPAN_OP_BREAKDOWN_FIELDS} from 'sentry/utils/performance/spanOperationBreakdowns/constants';
import useApi from 'sentry/utils/useApi';
import withPageFilters from 'sentry/utils/withPageFilters';
import withTags from 'sentry/utils/withTags';
import {
  assignTempId,
  enforceWidgetHeightValues,
  generateWidgetsAfterCompaction,
  getDefaultWidgetHeight,
} from 'sentry/views/dashboardsV2/layoutUtils';
import {
  DashboardDetails,
  DashboardListItem,
  DashboardWidgetSource,
  Widget,
  WidgetQuery,
  WidgetType,
} from 'sentry/views/dashboardsV2/types';
import {generateFieldOptions} from 'sentry/views/eventsV2/utils';
import {IssueSortOptions} from 'sentry/views/issueList/utils';

import {DEFAULT_STATS_PERIOD} from '../data';

import {ColumnsStep} from './buildSteps/columnsStep';
import {DashboardStep} from './buildSteps/dashboardStep';
import {DataSetStep} from './buildSteps/dataSetStep';
import {FilterResultsStep} from './buildSteps/filterResultsStep';
import {SortByStep} from './buildSteps/sortByStep';
import {VisualizationStep} from './buildSteps/visualizationStep';
import {YAxisStep} from './buildSteps/yAxisStep';
import {Footer} from './footer';
import {Header} from './header';
import {
  DataSet,
  DisplayType,
  getParsedDefaultWidgetQuery,
  mapErrors,
  normalizeQueries,
} from './utils';
import {WidgetLibrary} from './widgetLibrary';

const NEW_DASHBOARD_ID = 'new';

function getDataSetQuery(widgetBuilderNewDesign: boolean): Record<DataSet, WidgetQuery> {
  return {
    [DataSet.EVENTS]: {
      name: '',
      fields: ['count()'],
      columns: [],
      aggregates: ['count()'],
      conditions: '',
      orderby: widgetBuilderNewDesign ? 'count' : '',
    },
    [DataSet.ISSUES]: {
      name: '',
      fields: ['issue', 'assignee', 'title'] as string[],
      columns: ['issue', 'assignee', 'title'],
      aggregates: [],
      conditions: '',
      orderby: widgetBuilderNewDesign ? IssueSortOptions.DATE : '',
    },
    [DataSet.METRICS]: {
      name: '',
      fields: [`sum(${SessionMetric.SESSION})`],
      columns: [],
      aggregates: [`sum(${SessionMetric.SESSION})`],
      conditions: '',
      orderby: '',
    },
  };
}

const WIDGET_TYPE_TO_DATA_SET = {
  [WidgetType.DISCOVER]: DataSet.EVENTS,
  [WidgetType.ISSUE]: DataSet.ISSUES,
  // [WidgetType.METRICS]: DataSet.METRICS,
};

interface RouteParams {
  orgId: string;
  dashboardId?: string;
  widgetIndex?: number;
}

interface QueryData {
  queryConditions: string[];
  queryFields: string[];
  queryNames: string[];
  queryOrderby: string;
}

interface Props extends RouteComponentProps<RouteParams, {}> {
  dashboard: DashboardDetails;
  onSave: (widgets: Widget[]) => void;
  organization: Organization;
  selection: PageFilters;
  tags: TagCollection;
  displayType?: DisplayType;
  end?: DateString;
  start?: DateString;
  statsPeriod?: string | null;
  widget?: Widget;
}

interface State {
  dashboards: DashboardListItem[];
  dataSet: DataSet;
  displayType: Widget['displayType'];
  interval: Widget['interval'];
  loading: boolean;
  queries: Widget['queries'];
  title: string;
  userHasModified: boolean;
  errors?: Record<string, any>;
  selectedDashboard?: SelectValue<string>;
}

function WidgetBuilder({
  dashboard,
  widget: widgetToBeUpdated,
  params,
  location,
  organization,
  selection,
  start,
  end,
  statsPeriod,
  tags,
  onSave,
  router,
}: Props) {
  const {widgetIndex, orgId, dashboardId} = params;
  const {source, displayType, defaultTitle, defaultTableColumns} = location.query;
  const defaultWidgetQuery = getParsedDefaultWidgetQuery(
    location.query.defaultWidgetQuery
  );

  const isEditing = defined(widgetIndex);
  const orgSlug = organization.slug;
  const widgetBuilderNewDesign = organization.features.includes(
    'new-widget-builder-experience-design'
  );

  // Construct PageFilters object using statsPeriod/start/end props so we can
  // render widget graph using saved timeframe from Saved/Prebuilt Query
  const pageFilters: PageFilters = statsPeriod
    ? {...selection, datetime: {start: null, end: null, period: statsPeriod, utc: null}}
    : start && end
    ? {...selection, datetime: {start, end, period: null, utc: null}}
    : selection;

  // when opening from discover or issues page, the user selects the dashboard in the widget UI
  const notDashboardsOrigin = [
    DashboardWidgetSource.DISCOVERV2,
    DashboardWidgetSource.ISSUE_DETAILS,
  ].includes(source);

  const api = useApi();

  const [state, setState] = useState<State>(() => {
    if (!widgetToBeUpdated) {
      return {
        title: defaultTitle ?? t('Custom Widget'),
        displayType: displayType ?? DisplayType.TABLE,
        interval: '5m',
        queries: [
          defaultWidgetQuery
            ? widgetBuilderNewDesign
              ? {
                  ...defaultWidgetQuery,
                  orderby:
                    defaultWidgetQuery.orderby ||
                    generateOrderOptions({
                      widgetType: WidgetType.DISCOVER,
                      widgetBuilderNewDesign,
                      columns: defaultWidgetQuery.columns,
                      aggregates: defaultWidgetQuery.aggregates,
                    })[0].value,
                }
              : {...defaultWidgetQuery}
            : {...getDataSetQuery(widgetBuilderNewDesign)[DataSet.EVENTS]},
        ],
        errors: undefined,
        loading: !!notDashboardsOrigin,
        dashboards: [],
        userHasModified: false,
        dataSet: DataSet.EVENTS,
      };
    }

    return {
      title: widgetToBeUpdated.title,
      displayType: widgetToBeUpdated.displayType,
      interval: widgetToBeUpdated.interval,
      queries: normalizeQueries({
        displayType: widgetToBeUpdated.displayType,
        queries: widgetToBeUpdated.queries,
        widgetType: widgetToBeUpdated.widgetType ?? WidgetType.DISCOVER,
        widgetBuilderNewDesign,
      }),
      errors: undefined,
      loading: false,
      dashboards: [],
      userHasModified: false,
      dataSet: widgetToBeUpdated.widgetType
        ? WIDGET_TYPE_TO_DATA_SET[widgetToBeUpdated.widgetType]
        : DataSet.EVENTS,
    };
  });

  const [blurTimeout, setBlurTimeout] = useState<null | number>(null);

  useEffect(() => {
    if (notDashboardsOrigin) {
      fetchDashboards();
    }
  }, [source]);

  const widgetType =
    state.dataSet === DataSet.EVENTS
      ? WidgetType.DISCOVER
      : state.dataSet === DataSet.ISSUES
      ? WidgetType.ISSUE
      : WidgetType.METRICS;

  const currentWidget = {
    title: state.title,
    displayType: state.displayType,
    interval: state.interval,
    queries: state.queries,
    widgetType,
  };

  const currentDashboardId = state.selectedDashboard?.value ?? dashboardId;
  const queryParamsWithoutSource = omit(location.query, 'source');
  const previousLocation = {
    pathname: currentDashboardId
      ? `/organizations/${orgId}/dashboard/${currentDashboardId}/`
      : `/organizations/${orgId}/dashboards/new/`,
    query: isEmpty(queryParamsWithoutSource) ? undefined : queryParamsWithoutSource,
  };

  function updateFieldsAccordingToDisplayType(newDisplayType: DisplayType) {
    setState(prevState => {
      const newState = cloneDeep(prevState);
      const normalized = normalizeQueries({
        displayType: newDisplayType,
        queries: prevState.queries,
        widgetType:
          prevState.dataSet === DataSet.EVENTS ? WidgetType.DISCOVER : WidgetType.ISSUE,
        widgetBuilderNewDesign,
      });

      if (newDisplayType === DisplayType.TOP_N) {
        // TOP N display should only allow a single query
        normalized.splice(1);
      }

      if (
        prevState.displayType === DisplayType.TABLE &&
        widgetToBeUpdated?.widgetType &&
        WIDGET_TYPE_TO_DATA_SET[widgetToBeUpdated.widgetType] === DataSet.ISSUES
      ) {
        // World Map display type only supports Events Dataset
        // so set state to default events query.
        set(
          newState,
          'queries',
          normalizeQueries({
            displayType: newDisplayType,
            queries: [{...getDataSetQuery(widgetBuilderNewDesign)[DataSet.EVENTS]}],
            widgetType: WidgetType.DISCOVER,
            widgetBuilderNewDesign,
          })
        );
        set(newState, 'dataSet', DataSet.EVENTS);
        return {...newState, errors: undefined};
      }

      if (!prevState.userHasModified) {
        // If the Widget is an issue widget,
        if (
          newDisplayType === DisplayType.TABLE &&
          widgetToBeUpdated?.widgetType === WidgetType.ISSUE
        ) {
          set(newState, 'queries', widgetToBeUpdated.queries);
          set(newState, 'dataSet', DataSet.ISSUES);
          return {...newState, errors: undefined};
        }

        // Default widget provided by Add to Dashboard from Discover
        if (defaultWidgetQuery && defaultTableColumns) {
          // If switching to Table visualization, use saved query fields for Y-Axis if user has not made query changes
          // This is so the widget can reflect the same columns as the table in Discover without requiring additional user input
          if (newDisplayType === DisplayType.TABLE) {
            normalized.forEach(query => {
              query.columns = [...defaultWidgetQuery.columns];
              query.aggregates = [...defaultWidgetQuery.aggregates];
              query.fields = [...defaultTableColumns];
            });
          } else if (newDisplayType === displayType) {
            // When switching back to original display type, default fields back to the fields provided from the discover query
            normalized.forEach(query => {
              query.fields = [
                ...defaultWidgetQuery.columns,
                ...defaultWidgetQuery.aggregates,
              ];
              query.aggregates = [...defaultWidgetQuery.aggregates];
              query.columns = [...defaultWidgetQuery.columns];
              if (!!defaultWidgetQuery.orderby) {
                query.orderby = defaultWidgetQuery.orderby;
              }
            });
          }
        }
      }

      if (prevState.dataSet === DataSet.ISSUES) {
        set(newState, 'dataSet', DataSet.EVENTS);
      }

      set(newState, 'queries', normalized);

      return {...newState, errors: undefined};
    });
  }

  function handleDisplayTypeOrTitleChange<
    F extends keyof Pick<State, 'displayType' | 'title'>
  >(field: F, value: State[F]) {
    trackAdvancedAnalyticsEvent('dashboards_views.add_widget_in_builder.change', {
      from: source,
      field,
      value,
      widget_type: widgetType,
      organization,
    });

    setState(prevState => {
      const newState = cloneDeep(prevState);
      set(newState, field, value);
      return {...newState, errors: undefined};
    });

    if (field === 'displayType' && value !== state.displayType) {
      updateFieldsAccordingToDisplayType(value as DisplayType);
    }
  }

  function handleDataSetChange(newDataSet: string) {
    setState(prevState => {
      const newState = cloneDeep(prevState);
      newState.queries.splice(0, newState.queries.length);
      set(newState, 'dataSet', newDataSet);

      if (newDataSet === DataSet.ISSUES) {
        set(newState, 'displayType', DisplayType.TABLE);
      }

      newState.queries.push(
        ...(widgetToBeUpdated?.widgetType &&
        WIDGET_TYPE_TO_DATA_SET[widgetToBeUpdated.widgetType] === newDataSet
          ? widgetToBeUpdated.queries
          : [{...getDataSetQuery(widgetBuilderNewDesign)[newDataSet]}])
      );

      set(newState, 'userHasModified', true);
      return {...newState, errors: undefined};
    });
  }

  function handleAddSearchConditions() {
    setState(prevState => {
      const newState = cloneDeep(prevState);
      const query = cloneDeep(getDataSetQuery(widgetBuilderNewDesign)[DataSet.EVENTS]);
      query.fields = prevState.queries[0].fields;
      query.aggregates = prevState.queries[0].aggregates;
      query.columns = prevState.queries[0].columns;
      newState.queries.push(query);
      return newState;
    });
  }

  function handleQueryRemove(index: number) {
    setState(prevState => {
      const newState = cloneDeep(prevState);
      newState.queries.splice(index, 1);
      return {...newState, errors: undefined};
    });
  }

  function handleQueryChange(queryIndex: number, newQuery: WidgetQuery) {
    setState(prevState => {
      const newState = cloneDeep(prevState);
      set(newState, `queries.${queryIndex}`, newQuery);
      set(newState, 'userHasModified', true);
      return {...newState, errors: undefined};
    });
  }

  function handleYAxisChange(newYAxis: QueryFieldValue[]) {
    const aggregateAliasFieldStrings = newYAxis.map(generateFieldAsString);

    for (const index in state.queries) {
      const queryIndex = Number(index);
      const query = state.queries[queryIndex];

      const descending = query.orderby.startsWith('-');
      const orderbyAggregateAliasField = query.orderby.replace('-', '');
      const prevAggregateAliasFieldStrings = query.aggregates.map(getAggregateAlias);
      const newQuery = cloneDeep(query);
      newQuery.aggregates = aggregateAliasFieldStrings;
      newQuery.fields = [...newQuery.columns, ...aggregateAliasFieldStrings];
      if (
        !aggregateAliasFieldStrings.includes(orderbyAggregateAliasField) &&
        query.orderby !== ''
      ) {
        if (prevAggregateAliasFieldStrings.length === newYAxis.length) {
          // The Field that was used in orderby has changed. Get the new field.
          newQuery.orderby = `${descending && '-'}${
            aggregateAliasFieldStrings[
              prevAggregateAliasFieldStrings.indexOf(orderbyAggregateAliasField)
            ]
          }`;
        } else {
          newQuery.orderby = '';
        }
      }

      handleQueryChange(queryIndex, newQuery);
    }
  }

  function handleYAxisOrColumnFieldChange(newFields: QueryFieldValue[]) {
    const {aggregates, columns} = getColumnsAndAggregatesAsStrings(newFields);
    const fieldStrings = newFields.map(generateFieldAsString);
    const aggregateAliasFieldStrings = fieldStrings.map(getAggregateAlias);

    for (const index in state.queries) {
      const queryIndex = Number(index);
      const query = state.queries[queryIndex];

      const descending = query.orderby.startsWith('-');
      const orderbyAggregateAliasField = query.orderby.replace('-', '');
      const prevAggregateAliasFieldStrings = query.aggregates.map(getAggregateAlias);
      const newQuery = cloneDeep(query);
      newQuery.fields = fieldStrings;
      newQuery.aggregates = aggregates;
      newQuery.columns = columns;
      if (
        !aggregateAliasFieldStrings.includes(orderbyAggregateAliasField) &&
        query.orderby !== ''
      ) {
        if (prevAggregateAliasFieldStrings.length === newFields.length) {
          // The Field that was used in orderby has changed. Get the new field.
          newQuery.orderby = `${descending && '-'}${
            aggregateAliasFieldStrings[
              prevAggregateAliasFieldStrings.indexOf(orderbyAggregateAliasField)
            ]
          }`;
        } else {
          newQuery.orderby = '';
        }
      }

      if (widgetBuilderNewDesign && queryIndex === 0) {
        newQuery.orderby = aggregateAliasFieldStrings[0];
      }

      handleQueryChange(queryIndex, newQuery);
    }
  }

  function handleDelete() {
    if (!isEditing) {
      return;
    }

    let nextWidgetList = [...dashboard.widgets];
    nextWidgetList.splice(widgetIndex, 1);
    nextWidgetList = generateWidgetsAfterCompaction(nextWidgetList);

    onSave(nextWidgetList);
    router.push(previousLocation);
  }

  async function handleSave() {
    const widgetData: Widget = assignTempId(currentWidget);

    if (widgetToBeUpdated) {
      widgetData.layout = widgetToBeUpdated?.layout;
    }

    // Only Table and Top N views need orderby
    if (![DisplayType.TABLE, DisplayType.TOP_N].includes(widgetData.displayType)) {
      widgetData.queries.forEach(query => {
        query.orderby = '';
      });
    }

    if (!(await dataIsValid(widgetData))) {
      return;
    }

    if (notDashboardsOrigin) {
      submitFromSelectedDashboard(widgetData);
      return;
    }

    if (!!widgetToBeUpdated) {
      let nextWidgetList = [...dashboard.widgets];
      const updateIndex = nextWidgetList.indexOf(widgetToBeUpdated);
      const nextWidgetData = {...widgetData, id: widgetToBeUpdated.id};

      // Only modify and re-compact if the default height has changed
      if (
        getDefaultWidgetHeight(widgetToBeUpdated.displayType) !==
        getDefaultWidgetHeight(widgetData.displayType)
      ) {
        nextWidgetList[updateIndex] = enforceWidgetHeightValues(nextWidgetData);
        nextWidgetList = generateWidgetsAfterCompaction(nextWidgetList);
      } else {
        nextWidgetList[updateIndex] = nextWidgetData;
      }

      onSave(nextWidgetList);
      addSuccessMessage(t('Updated widget.'));
      goToDashboards(dashboardId ?? NEW_DASHBOARD_ID);
      trackAdvancedAnalyticsEvent('dashboards_views.edit_widget_in_builder.confirm', {
        organization,
      });
      return;
    }

    onSave([...dashboard.widgets, widgetData]);
    addSuccessMessage(t('Added widget.'));
    goToDashboards(dashboardId ?? NEW_DASHBOARD_ID);
    trackAdvancedAnalyticsEvent('dashboards_views.add_widget_in_builder.confirm', {
      organization,
      data_set: widgetData.widgetType ?? WidgetType.DISCOVER,
    });
  }

  function handleGetAmendedFieldOptions(measurements: MeasurementCollection) {
    return generateFieldOptions({
      organization,
      tagKeys: Object.values(tags).map(({key}) => key),
      measurementKeys: Object.values(measurements).map(({key}) => key),
      spanOperationBreakdownKeys: SPAN_OP_BREAKDOWN_FIELDS,
    });
  }

  async function dataIsValid(widgetData: Widget): Promise<boolean> {
    if (notDashboardsOrigin) {
      // Validate that a dashboard was selected since api call to /dashboards/widgets/ does not check for dashboard
      if (
        !state.selectedDashboard ||
        !(
          state.dashboards.find(
            ({title, id}) =>
              title === state.selectedDashboard?.label &&
              id === state.selectedDashboard?.value
          ) || state.selectedDashboard.value === NEW_DASHBOARD_ID
        )
      ) {
        setState({
          ...state,
          errors: {...state.errors, dashboard: t('This field may not be blank')},
        });
        return false;
      }
    }

    setState({...state, loading: true});

    try {
      await validateWidget(api, organization.slug, widgetData);
      return true;
    } catch (error) {
      setState({
        ...state,
        loading: false,
        errors: {...state.errors, ...mapErrors(error?.responseJSON ?? {}, {})},
      });
      return false;
    }
  }

  async function fetchDashboards() {
    const promise: Promise<DashboardListItem[]> = api.requestPromise(
      `/organizations/${organization.slug}/dashboards/`,
      {
        method: 'GET',
        query: {sort: 'myDashboardsAndRecentlyViewed'},
      }
    );

    try {
      const dashboards = await promise;
      setState({...state, dashboards, loading: false});
    } catch (error) {
      const errorMessage = t('Unable to fetch dashboards');
      addErrorMessage(errorMessage);
      handleXhrErrorResponse(errorMessage)(error);
      setState({...state, loading: false});
    }
  }

  function submitFromSelectedDashboard(widgetData: Widget) {
    if (!state.selectedDashboard) {
      return;
    }

    const queryData: QueryData = {
      queryNames: [],
      queryConditions: [],
      queryFields: [
        ...widgetData.queries[0].columns,
        ...widgetData.queries[0].aggregates,
      ],
      queryOrderby: widgetData.queries[0].orderby,
    };

    widgetData.queries.forEach(query => {
      queryData.queryNames.push(query.name);
      queryData.queryConditions.push(query.conditions);
    });

    const pathQuery = {
      displayType: widgetData.displayType,
      interval: widgetData.interval,
      title: widgetData.title,
      ...queryData,
      // Propagate page filters
      project: pageFilters.projects,
      environment: pageFilters.environments,
      ...omit(pageFilters.datetime, 'period'),
      statsPeriod: pageFilters.datetime?.period,
    };

    addSuccessMessage(t('Added widget.'));
    goToDashboards(state.selectedDashboard.value, pathQuery);
  }

  function goToDashboards(id: string, query?: Record<string, any>) {
    const pathQuery =
      !isEmpty(queryParamsWithoutSource) || query
        ? {
            ...queryParamsWithoutSource,
            ...query,
          }
        : undefined;

    if (id === NEW_DASHBOARD_ID) {
      router.push({
        pathname: `/organizations/${organization.slug}/dashboards/new/`,
        query: pathQuery,
      });
      return;
    }

    router.push({
      pathname: `/organizations/${organization.slug}/dashboard/${id}/`,
      query: pathQuery,
    });
  }

  function isFormInvalid() {
    if (notDashboardsOrigin && !state.selectedDashboard) {
      return true;
    }

    return false;
  }

  if (isEditing && widgetIndex >= dashboard.widgets.length) {
    return (
      <SentryDocumentTitle title={dashboard.title} orgSlug={orgSlug}>
        <PageContent>
          <LoadingError message={t('The widget you want to edit was not found.')} />
        </PageContent>
      </SentryDocumentTitle>
    );
  }

  const canAddSearchConditions =
    [
      DisplayType.LINE,
      DisplayType.AREA,
      DisplayType.STACKED_AREA,
      DisplayType.BAR,
    ].includes(state.displayType) && state.queries.length < 3;

  const hideLegendAlias = [
    DisplayType.TABLE,
    DisplayType.WORLD_MAP,
    DisplayType.BIG_NUMBER,
  ].includes(state.displayType);

<<<<<<< HEAD
  const explodedFields = state.queries[0].fields.map(field => explodeField({field}));
=======
  const {columns, aggregates, fields} = state.queries[0];
  const explodedColumns = columns.map(field => explodeField({field}));
  const explodedAggregates = aggregates.map(field => explodeField({field}));
  const explodedFields = defined(fields)
    ? fields.map(field => explodeField({field}))
    : [...explodedColumns, ...explodedAggregates];
  const orderBy = state.queries[0].orderby;
>>>>>>> f4de34e3

  return (
    <SentryDocumentTitle title={dashboard.title} orgSlug={orgSlug}>
      <PageFiltersContainer
        skipLoadLastUsed={organization.features.includes('global-views')}
        defaultSelection={{
          datetime: {start: null, end: null, utc: false, period: DEFAULT_STATS_PERIOD},
        }}
      >
        <PageContentWithoutPadding>
          <Header
            orgSlug={orgSlug}
            title={state.title}
            dashboardTitle={dashboard.title}
            goBackLocation={previousLocation}
            onChangeTitle={newTitle => {
              handleDisplayTypeOrTitleChange('title', newTitle);
            }}
          />
          <Body>
            <MainWrapper>
              <Main>
                <BuildSteps symbol="colored-numeric">
                  <VisualizationStep
                    widget={currentWidget}
                    organization={organization}
                    pageFilters={pageFilters}
                    displayType={state.displayType}
                    error={state.errors?.displayType}
                    onChange={newDisplayType => {
                      handleDisplayTypeOrTitleChange('displayType', newDisplayType);
                    }}
                  />
                  <DataSetStep
                    dataSet={state.dataSet}
                    displayType={state.displayType}
                    onChange={handleDataSetChange}
                  />
                  {[DisplayType.TABLE, DisplayType.TOP_N].includes(state.displayType) && (
                    <ColumnsStep
                      dataSet={state.dataSet}
                      queries={state.queries}
                      displayType={state.displayType}
                      organization={organization}
                      widgetType={widgetType}
                      queryErrors={state.errors?.queries}
                      onQueryChange={handleQueryChange}
                      onYAxisOrColumnFieldChange={handleYAxisOrColumnFieldChange}
                      explodedFields={explodedFields}
                      onGetAmendedFieldOptions={handleGetAmendedFieldOptions}
                    />
<<<<<<< HEAD
                  )}
                  {![DisplayType.TABLE].includes(state.displayType) && (
                    <YAxisStep
                      displayType={state.displayType}
                      widgetType={widgetType}
                      queryErrors={state.errors?.queries}
                      onYAxisOrColumnFieldChange={handleYAxisOrColumnFieldChange}
                      explodedFields={explodedFields}
                      onGetAmendedFieldOptions={handleGetAmendedFieldOptions}
                    />
=======
                  </BuildStep>
                  {[DisplayType.TABLE, DisplayType.TOP_N].includes(state.displayType) && (
                    <BuildStep
                      title={t('Choose your columns')}
                      description={
                        state.dataSet !== DataSet.ISSUES
                          ? tct(
                              'To group events, add [functionLink: functions] f(x) that may take in additional parameters. [tagFieldLink: Tag and field] columns will help you view more details about the events (i.e. title).',
                              {
                                functionLink: (
                                  <ExternalLink href="https://docs.sentry.io/product/discover-queries/query-builder/#filter-by-table-columns" />
                                ),
                                tagFieldLink: (
                                  <ExternalLink href="https://docs.sentry.io/product/sentry-basics/search/searchable-properties/#event-properties" />
                                ),
                              }
                            )
                          : tct(
                              '[tagFieldLink: Tag and field] columns will help you view more details about the issues (i.e. title).',
                              {
                                tagFieldLink: (
                                  <ExternalLink href="https://docs.sentry.io/product/sentry-basics/search/searchable-properties/#event-properties" />
                                ),
                              }
                            )
                      }
                    >
                      {state.dataSet === DataSet.EVENTS ? (
                        <Measurements>
                          {({measurements}) => (
                            <ColumnFields
                              displayType={state.displayType}
                              organization={organization}
                              widgetType={widgetType}
                              columns={explodedColumns}
                              aggregates={explodedAggregates}
                              fields={explodedFields}
                              errors={state.errors?.queries}
                              fieldOptions={getAmendedFieldOptions(measurements)}
                              onChange={handleYAxisOrColumnFieldChange}
                            />
                          )}
                        </Measurements>
                      ) : (
                        <ColumnFields
                          displayType={state.displayType}
                          organization={organization}
                          widgetType={widgetType}
                          columns={explodedColumns}
                          aggregates={explodedAggregates}
                          fields={explodedFields}
                          errors={
                            state.errors?.queries?.[0]
                              ? [state.errors?.queries?.[0]]
                              : undefined
                          }
                          fieldOptions={generateIssueWidgetFieldOptions()}
                          onChange={newFields => {
                            const fieldStrings = newFields.map(generateFieldAsString);
                            const splitFields =
                              getColumnsAndAggregatesAsStrings(newFields);
                            const newQuery = cloneDeep(state.queries[0]);
                            newQuery.fields = fieldStrings;
                            newQuery.aggregates = splitFields.aggregates;
                            newQuery.columns = splitFields.columns;
                            handleQueryChange(0, newQuery);
                          }}
                        />
                      )}
                    </BuildStep>
                  )}
                  {![DisplayType.TABLE].includes(state.displayType) && (
                    <BuildStep
                      title={
                        displayType === DisplayType.BIG_NUMBER
                          ? t('Choose what to plot')
                          : t('Choose what to plot in the y-axis')
                      }
                      description={
                        [DisplayType.AREA, DisplayType.BAR, DisplayType.LINE].includes(
                          displayType
                        )
                          ? t(
                              "This is the data you'd be visualizing in the display. You can chart multiple overlays if they share a similar unit."
                            )
                          : t("This is the data you'd be visualizing in the display.")
                      }
                    >
                      <Measurements>
                        {({measurements}) => (
                          <YAxisSelector
                            widgetType={widgetType}
                            displayType={state.displayType}
                            aggregates={explodedAggregates}
                            fieldOptions={getAmendedFieldOptions(measurements)}
                            onChange={handleYAxisChange}
                            errors={state.errors?.queries}
                          />
                        )}
                      </Measurements>
                    </BuildStep>
>>>>>>> f4de34e3
                  )}
                  <FilterResultsStep
                    queries={state.queries}
                    hideLegendAlias={hideLegendAlias}
                    canAddSearchConditions={canAddSearchConditions}
                    organization={organization}
                    onSetBlurTimeout={setBlurTimeout}
                    blurTimeout={blurTimeout}
                    queryErrors={state.errors?.queries}
                    onAddSearchConditions={handleAddSearchConditions}
                    onQueryChange={handleQueryChange}
                    onQueryRemove={handleQueryRemove}
                  />
                  {[DisplayType.TABLE, DisplayType.TOP_N].includes(state.displayType) && (
<<<<<<< HEAD
                    <SortByStep
                      queries={state.queries}
                      dataSet={state.dataSet}
                      widgetBuilderNewDesign={widgetBuilderNewDesign}
                      error={state.errors?.orderby}
                      onQueryChange={handleQueryChange}
                      organization={organization}
                      widgetType={widgetType}
                    />
=======
                    <BuildStep
                      title={t('Sort by a column')}
                      description={t(
                        "Choose one of the columns you've created to sort by."
                      )}
                    >
                      <Field
                        inline={false}
                        error={state.errors?.orderby}
                        flexibleControlStateSize
                        stacked
                      >
                        {widgetBuilderNewDesign ? (
                          <SortBySelectors
                            sortByOptions={
                              state.dataSet === DataSet.EVENTS
                                ? generateOrderOptions({
                                    widgetType,
                                    widgetBuilderNewDesign: true,
                                    columns: state.queries[0].columns,
                                    aggregates: state.queries[0].aggregates,
                                  })
                                : generateIssueWidgetOrderOptions(
                                    organization.features.includes(
                                      'issue-list-trend-sort'
                                    )
                                  )
                            }
                            values={{
                              sortDirection:
                                orderBy[0] === '-'
                                  ? SortDirection.HIGH_TO_LOW
                                  : SortDirection.LOW_TO_HIGH,
                              sortBy:
                                orderBy[0] === '-'
                                  ? orderBy.substring(1, orderBy.length)
                                  : orderBy,
                            }}
                            onChange={({sortDirection, sortBy}) => {
                              const newQuery: WidgetQuery = {
                                ...state.queries[0],
                                orderby:
                                  sortDirection === SortDirection.HIGH_TO_LOW
                                    ? `-${sortBy}`
                                    : sortBy,
                              };
                              handleQueryChange(0, newQuery);
                            }}
                          />
                        ) : (
                          <SelectControl
                            menuPlacement="auto"
                            value={
                              state.dataSet === DataSet.EVENTS
                                ? state.queries[0].orderby
                                : state.queries[0].orderby || IssueSortOptions.DATE
                            }
                            name="orderby"
                            options={
                              state.dataSet === DataSet.EVENTS
                                ? generateOrderOptions({
                                    widgetType,
                                    columns: state.queries[0].columns,
                                    aggregates: state.queries[0].aggregates,
                                  })
                                : generateIssueWidgetOrderOptions(
                                    organization.features.includes(
                                      'issue-list-trend-sort'
                                    )
                                  )
                            }
                            onChange={(option: SelectValue<string>) => {
                              const newQuery: WidgetQuery = {
                                ...state.queries[0],
                                orderby: option.value,
                              };
                              handleQueryChange(0, newQuery);
                            }}
                          />
                        )}
                      </Field>
                    </BuildStep>
>>>>>>> f4de34e3
                  )}
                  {notDashboardsOrigin && (
                    <DashboardStep
                      error={state.errors?.dashboard}
                      dashboards={state.dashboards}
                      onChange={selectedDashboard =>
                        setState({
                          ...state,
                          selectedDashboard,
                          errors: {...state.errors, dashboard: undefined},
                        })
                      }
                      disabled={state.loading}
                    />
                  )}
                </BuildSteps>
              </Main>
              <Footer
                goBackLocation={previousLocation}
                isEditing={isEditing}
                onSave={handleSave}
                onDelete={handleDelete}
                invalidForm={isFormInvalid()}
              />
            </MainWrapper>
            <Side>
              <WidgetLibrary
                onWidgetSelect={prebuiltWidget =>
                  setState({
                    ...state,
                    ...prebuiltWidget,
                    dataSet: prebuiltWidget.widgetType
                      ? WIDGET_TYPE_TO_DATA_SET[prebuiltWidget.widgetType]
                      : DataSet.EVENTS,
                    userHasModified: false,
                  })
                }
                bypassOverwriteModal={!state.userHasModified}
              />
            </Side>
          </Body>
        </PageContentWithoutPadding>
      </PageFiltersContainer>
    </SentryDocumentTitle>
  );
}

export default withPageFilters(withTags(WidgetBuilder));

const PageContentWithoutPadding = styled(PageContent)`
  padding: 0;
`;

const BuildSteps = styled(List)`
  gap: ${space(4)};
  max-width: 100%;
`;

const Body = styled(Layout.Body)`
  grid-template-rows: 1fr;
  && {
    gap: 0;
    padding: 0;
  }

  @media (max-width: ${p => p.theme.breakpoints[3]}) {
    grid-template-columns: 1fr;
  }

  @media (min-width: ${p => p.theme.breakpoints[2]}) {
    /* 325px + 16px + 16px to match Side component width, padding-left and padding-right */
    grid-template-columns: minmax(100px, auto) calc(325px + ${space(2) + space(2)});
  }

  @media (min-width: ${p => p.theme.breakpoints[3]}) {
    /* 325px + 16px + 30px to match Side component width, padding-left and padding-right */
    grid-template-columns: minmax(100px, auto) calc(325px + ${space(2) + space(4)});
  }
`;

const Main = styled(Layout.Main)`
  max-width: 1000px;
  flex: 1;

  padding: ${space(4)} ${space(2)};

  @media (min-width: ${p => p.theme.breakpoints[1]}) {
    padding: ${space(4)};
  }
`;

const Side = styled(Layout.Side)`
  padding: ${space(4)} ${space(2)};

  @media (min-width: ${p => p.theme.breakpoints[3]}) {
    border-left: 1px solid ${p => p.theme.gray200};

    /* to be consistent with Layout.Body in other verticals */
    padding-right: ${space(4)};
  }

  @media (max-width: ${p => p.theme.breakpoints[3]}) {
    border-top: 1px solid ${p => p.theme.gray200};
  }

  @media (max-width: ${p => p.theme.breakpoints[3]}) {
    grid-row: 2/2;
    grid-column: 1/1;
  }
`;

const MainWrapper = styled('div')`
  display: flex;
  flex-direction: column;
`;<|MERGE_RESOLUTION|>--- conflicted
+++ resolved
@@ -735,17 +735,12 @@
     DisplayType.BIG_NUMBER,
   ].includes(state.displayType);
 
-<<<<<<< HEAD
-  const explodedFields = state.queries[0].fields.map(field => explodeField({field}));
-=======
   const {columns, aggregates, fields} = state.queries[0];
   const explodedColumns = columns.map(field => explodeField({field}));
   const explodedAggregates = aggregates.map(field => explodeField({field}));
   const explodedFields = defined(fields)
     ? fields.map(field => explodeField({field}))
     : [...explodedColumns, ...explodedAggregates];
-  const orderBy = state.queries[0].orderby;
->>>>>>> f4de34e3
 
   return (
     <SentryDocumentTitle title={dashboard.title} orgSlug={orgSlug}>
@@ -795,122 +790,20 @@
                       onQueryChange={handleQueryChange}
                       onYAxisOrColumnFieldChange={handleYAxisOrColumnFieldChange}
                       explodedFields={explodedFields}
+                      explodedColumns={explodedColumns}
+                      explodedAggregates={explodedAggregates}
                       onGetAmendedFieldOptions={handleGetAmendedFieldOptions}
                     />
-<<<<<<< HEAD
                   )}
                   {![DisplayType.TABLE].includes(state.displayType) && (
                     <YAxisStep
                       displayType={state.displayType}
                       widgetType={widgetType}
                       queryErrors={state.errors?.queries}
-                      onYAxisOrColumnFieldChange={handleYAxisOrColumnFieldChange}
-                      explodedFields={explodedFields}
+                      onYAxisChange={handleYAxisChange}
+                      aggregates={explodedAggregates}
                       onGetAmendedFieldOptions={handleGetAmendedFieldOptions}
                     />
-=======
-                  </BuildStep>
-                  {[DisplayType.TABLE, DisplayType.TOP_N].includes(state.displayType) && (
-                    <BuildStep
-                      title={t('Choose your columns')}
-                      description={
-                        state.dataSet !== DataSet.ISSUES
-                          ? tct(
-                              'To group events, add [functionLink: functions] f(x) that may take in additional parameters. [tagFieldLink: Tag and field] columns will help you view more details about the events (i.e. title).',
-                              {
-                                functionLink: (
-                                  <ExternalLink href="https://docs.sentry.io/product/discover-queries/query-builder/#filter-by-table-columns" />
-                                ),
-                                tagFieldLink: (
-                                  <ExternalLink href="https://docs.sentry.io/product/sentry-basics/search/searchable-properties/#event-properties" />
-                                ),
-                              }
-                            )
-                          : tct(
-                              '[tagFieldLink: Tag and field] columns will help you view more details about the issues (i.e. title).',
-                              {
-                                tagFieldLink: (
-                                  <ExternalLink href="https://docs.sentry.io/product/sentry-basics/search/searchable-properties/#event-properties" />
-                                ),
-                              }
-                            )
-                      }
-                    >
-                      {state.dataSet === DataSet.EVENTS ? (
-                        <Measurements>
-                          {({measurements}) => (
-                            <ColumnFields
-                              displayType={state.displayType}
-                              organization={organization}
-                              widgetType={widgetType}
-                              columns={explodedColumns}
-                              aggregates={explodedAggregates}
-                              fields={explodedFields}
-                              errors={state.errors?.queries}
-                              fieldOptions={getAmendedFieldOptions(measurements)}
-                              onChange={handleYAxisOrColumnFieldChange}
-                            />
-                          )}
-                        </Measurements>
-                      ) : (
-                        <ColumnFields
-                          displayType={state.displayType}
-                          organization={organization}
-                          widgetType={widgetType}
-                          columns={explodedColumns}
-                          aggregates={explodedAggregates}
-                          fields={explodedFields}
-                          errors={
-                            state.errors?.queries?.[0]
-                              ? [state.errors?.queries?.[0]]
-                              : undefined
-                          }
-                          fieldOptions={generateIssueWidgetFieldOptions()}
-                          onChange={newFields => {
-                            const fieldStrings = newFields.map(generateFieldAsString);
-                            const splitFields =
-                              getColumnsAndAggregatesAsStrings(newFields);
-                            const newQuery = cloneDeep(state.queries[0]);
-                            newQuery.fields = fieldStrings;
-                            newQuery.aggregates = splitFields.aggregates;
-                            newQuery.columns = splitFields.columns;
-                            handleQueryChange(0, newQuery);
-                          }}
-                        />
-                      )}
-                    </BuildStep>
-                  )}
-                  {![DisplayType.TABLE].includes(state.displayType) && (
-                    <BuildStep
-                      title={
-                        displayType === DisplayType.BIG_NUMBER
-                          ? t('Choose what to plot')
-                          : t('Choose what to plot in the y-axis')
-                      }
-                      description={
-                        [DisplayType.AREA, DisplayType.BAR, DisplayType.LINE].includes(
-                          displayType
-                        )
-                          ? t(
-                              "This is the data you'd be visualizing in the display. You can chart multiple overlays if they share a similar unit."
-                            )
-                          : t("This is the data you'd be visualizing in the display.")
-                      }
-                    >
-                      <Measurements>
-                        {({measurements}) => (
-                          <YAxisSelector
-                            widgetType={widgetType}
-                            displayType={state.displayType}
-                            aggregates={explodedAggregates}
-                            fieldOptions={getAmendedFieldOptions(measurements)}
-                            onChange={handleYAxisChange}
-                            errors={state.errors?.queries}
-                          />
-                        )}
-                      </Measurements>
-                    </BuildStep>
->>>>>>> f4de34e3
                   )}
                   <FilterResultsStep
                     queries={state.queries}
@@ -925,7 +818,6 @@
                     onQueryRemove={handleQueryRemove}
                   />
                   {[DisplayType.TABLE, DisplayType.TOP_N].includes(state.displayType) && (
-<<<<<<< HEAD
                     <SortByStep
                       queries={state.queries}
                       dataSet={state.dataSet}
@@ -935,90 +827,6 @@
                       organization={organization}
                       widgetType={widgetType}
                     />
-=======
-                    <BuildStep
-                      title={t('Sort by a column')}
-                      description={t(
-                        "Choose one of the columns you've created to sort by."
-                      )}
-                    >
-                      <Field
-                        inline={false}
-                        error={state.errors?.orderby}
-                        flexibleControlStateSize
-                        stacked
-                      >
-                        {widgetBuilderNewDesign ? (
-                          <SortBySelectors
-                            sortByOptions={
-                              state.dataSet === DataSet.EVENTS
-                                ? generateOrderOptions({
-                                    widgetType,
-                                    widgetBuilderNewDesign: true,
-                                    columns: state.queries[0].columns,
-                                    aggregates: state.queries[0].aggregates,
-                                  })
-                                : generateIssueWidgetOrderOptions(
-                                    organization.features.includes(
-                                      'issue-list-trend-sort'
-                                    )
-                                  )
-                            }
-                            values={{
-                              sortDirection:
-                                orderBy[0] === '-'
-                                  ? SortDirection.HIGH_TO_LOW
-                                  : SortDirection.LOW_TO_HIGH,
-                              sortBy:
-                                orderBy[0] === '-'
-                                  ? orderBy.substring(1, orderBy.length)
-                                  : orderBy,
-                            }}
-                            onChange={({sortDirection, sortBy}) => {
-                              const newQuery: WidgetQuery = {
-                                ...state.queries[0],
-                                orderby:
-                                  sortDirection === SortDirection.HIGH_TO_LOW
-                                    ? `-${sortBy}`
-                                    : sortBy,
-                              };
-                              handleQueryChange(0, newQuery);
-                            }}
-                          />
-                        ) : (
-                          <SelectControl
-                            menuPlacement="auto"
-                            value={
-                              state.dataSet === DataSet.EVENTS
-                                ? state.queries[0].orderby
-                                : state.queries[0].orderby || IssueSortOptions.DATE
-                            }
-                            name="orderby"
-                            options={
-                              state.dataSet === DataSet.EVENTS
-                                ? generateOrderOptions({
-                                    widgetType,
-                                    columns: state.queries[0].columns,
-                                    aggregates: state.queries[0].aggregates,
-                                  })
-                                : generateIssueWidgetOrderOptions(
-                                    organization.features.includes(
-                                      'issue-list-trend-sort'
-                                    )
-                                  )
-                            }
-                            onChange={(option: SelectValue<string>) => {
-                              const newQuery: WidgetQuery = {
-                                ...state.queries[0],
-                                orderby: option.value,
-                              };
-                              handleQueryChange(0, newQuery);
-                            }}
-                          />
-                        )}
-                      </Field>
-                    </BuildStep>
->>>>>>> f4de34e3
                   )}
                   {notDashboardsOrigin && (
                     <DashboardStep
