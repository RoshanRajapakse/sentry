--- conflicted
+++ resolved
@@ -59,19 +59,11 @@
         apiEndpoint={endpoint}
         saveOnBlur
         allowUndo
-<<<<<<< HEAD
         initialData={initial}
         onSubmitSuccess={(_resp, model) => {
           // Special case for slug, need to forward to new slug
           if (typeof onSave === 'function') {
             onSave(initial, model.initialData);
-=======
-        initialData={initialData}
-        onSubmitSuccess={(updated, _model) => {
-          // Special case for slug, need to forward to new slug
-          if (typeof onSave === 'function') {
-            onSave(initialData, updated);
->>>>>>> 3935daf8
           }
         }}
         onSubmitError={() => addErrorMessage('Unable to save change')}
