--- conflicted
+++ resolved
@@ -167,17 +167,6 @@
     compiler.hooks.emit.tapAsync('RuntimePlugin', (compilation, callback) => {
       const emitted: unknown[] = [];
 
-<<<<<<< HEAD
-    // compiler.hooks.normalModuleFactory.tap('MyPlugin', factory => {
-    //   factory.hooks.parser.for('javascript/auto').tap('MyPlugin', (parser, options) => {
-    // parser.hooks.exportDeclaration.tap('MyPlugin', (statement, declaration) => {
-    //   // console.log({statement, declaration});
-    //
-    //   return statement;
-    // });
-    //   });
-    // });
-=======
       compilation.chunks.forEach(chunk => {
         const modules: unknown[] = [];
         try {
@@ -199,7 +188,6 @@
 
       callback();
     });
->>>>>>> d467e70f
   }
 }
 
